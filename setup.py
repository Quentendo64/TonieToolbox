#!/usr/bin/env python3
"""
Setup script for TonieToolbox.
"""

import os
from setuptools import setup, find_packages

with open(os.path.join('TonieToolbox', '__init__.py'), 'r') as f:
    for line in f:
        if line.startswith('__version__'):
            version = line.split('=')[1].strip().strip("'\"")
            break
with open('README.md', 'r', encoding='utf-8') as f:
    long_description = f.read()

setup(
    name="TonieToolbox",
    version=version,
    author="Quentendo64",
    author_email="quentin@wohlfeil.at",
    description="Convert audio files to Toniebox compatible format (.TAF) and interact with TeddyCloud.",
    long_description=long_description,
    long_description_content_type="text/markdown",
    url="https://github.com/Quentendo64/TonieToolbox",
    packages=find_packages(),
    classifiers=[
        "Programming Language :: Python :: 3",
        "Programming Language :: Python :: 3.6",
        "Programming Language :: Python :: 3.7",
        "Programming Language :: Python :: 3.8",
        "Programming Language :: Python :: 3.9",
        "Programming Language :: Python :: 3.10",
<<<<<<< HEAD
        "Programming Language :: Python :: 3.11",
        "Programming Language :: Python :: 3.12",
        "Programming Language :: Python :: 3.13",
=======
>>>>>>> 24105ea2
        "License :: OSI Approved :: GNU General Public License v3 (GPLv3)",
        "Operating System :: OS Independent",
        "Topic :: Multimedia :: Sound/Audio :: Conversion",
    ],
    python_requires=">=3.6",
    install_requires=[
        "protobuf<=3.19.0",
        "requests>=2.32.3",
        "mutagen>=1.47.0",
        "packaging>=25.0",
        "tqdm>=4.67.1"
    ],
    entry_points={
        'console_scripts': [
            'tonietoolbox=TonieToolbox.__main__:main',
        ],
    },
    include_package_data=True,
)<|MERGE_RESOLUTION|>--- conflicted
+++ resolved
@@ -31,12 +31,9 @@
         "Programming Language :: Python :: 3.8",
         "Programming Language :: Python :: 3.9",
         "Programming Language :: Python :: 3.10",
-<<<<<<< HEAD
         "Programming Language :: Python :: 3.11",
         "Programming Language :: Python :: 3.12",
         "Programming Language :: Python :: 3.13",
-=======
->>>>>>> 24105ea2
         "License :: OSI Approved :: GNU General Public License v3 (GPLv3)",
         "Operating System :: OS Independent",
         "Topic :: Multimedia :: Sound/Audio :: Conversion",
